import logging

<<<<<<< HEAD
from rdpy.core.crypto import SecuritySettings, RC4CrypterProxy
=======
from rdpy.core.ssl import ClientTLSContext
from rdpy.crypto.crypto import SecuritySettings, RC4CrypterProxy
>>>>>>> 877df1b2
from rdpy.enum.core import ParserMode
from rdpy.enum.rdp import RDPPlayerMessageType
from rdpy.enum.segmentation import SegmentationPDUType
from rdpy.enum.virtual_channel.virtual_channel import VirtualChannel
from rdpy.layer.gcc import GCCClientConnectionLayer
from rdpy.layer.mcs import MCSLayer, MCSClientConnectionLayer
from rdpy.layer.raw import RawLayer
from rdpy.layer.rdp.connection import RDPClientConnectionLayer
from rdpy.layer.rdp.data import RDPDataLayer
from rdpy.layer.rdp.fastpath import FastPathLayer
from rdpy.layer.rdp.security import TLSSecurityLayer, RDPSecurityLayer
from rdpy.layer.rdp.virtual_channel.clipboard import ClipboardLayer
from rdpy.layer.rdp.virtual_channel.virtual_channel import VirtualChannelLayer
from rdpy.layer.segmentation import SegmentationLayer
from rdpy.layer.tcp import TCPLayer
from rdpy.layer.tpkt import TPKTLayer
from rdpy.layer.x224 import X224Layer
from rdpy.mcs.channel import MCSChannelFactory, MCSClientChannel
from rdpy.mcs.client import MCSClientRouter
from rdpy.mcs.user import MCSUserObserver
from rdpy.mitm.observer import MITMSlowPathObserver, MITMFastPathObserver
from rdpy.mitm.virtual_channel.clipboard import MITMClientClipboardChannelObserver
from rdpy.mitm.virtual_channel.virtual_channel import MITMVirtualChannelObserver
from rdpy.parser.rdp.fastpath import createFastPathParser
from rdpy.parser.rdp.negotiation import RDPNegotiationResponseParser, RDPNegotiationRequestParser
from rdpy.pdu.gcc import GCCConferenceCreateResponsePDU
<<<<<<< HEAD
from rdpy.protocol.rdp.x224 import ClientTLSContext
=======
from rdpy.recording.observer import RecordingFastPathObserver
>>>>>>> 877df1b2
from rdpy.recording.recorder import Recorder, FileLayer, SocketLayer


class MITMClient(MCSChannelFactory, MCSUserObserver):
    def __init__(self, server, fileHandle, socket):
        """
        :type server: rdpy.mitm.server.MITMServer
        :type fileHandle: file
        :type socket: socket.socket
        """
        MCSChannelFactory.__init__(self)

        self.server = server
        self.channelMap = {}
        self.channelDefinitions = []
        self.channelObservers = {}
        self.clipboardObserver = None
        self.useTLS = False
        self.user = None
        self.fastPathObserver = None
        self.conferenceCreateResponse = None
        self.serverData = None
        self.crypter = RC4CrypterProxy()
        self.securitySettings = SecuritySettings(SecuritySettings.Mode.CLIENT)
        self.securitySettings.addObserver(self.crypter)
        self.log = logging.getLogger("mitm.client.%s" % server.getFriendlyName())

        self.tcp = TCPLayer()
        self.tcp.createObserver(onConnection=self.startConnection, onDisconnection=self.onDisconnection)

        self.segmentation = SegmentationLayer()
        self.segmentation.createObserver(onUnknownHeader=self.onUnknownTPKTHeader)

        self.tpkt = TPKTLayer()

        self.x224 = X224Layer()
        self.x224.createObserver(onConnectionConfirm=self.onConnectionConfirm, onDisconnectRequest=self.onDisconnectRequest)

        self.mcs = MCSLayer()
        self.router = MCSClientRouter(self.mcs, self)
        self.mcs.addObserver(self.router)
        self.router.createObserver(onConnectResponse=self.onConnectResponse, onDisconnectProviderUltimatum=self.onDisconnectProviderUltimatum)

        self.mcsConnect = MCSClientConnectionLayer(self.mcs)

        self.gccConnect = GCCClientConnectionLayer("1")
        self.gccConnect.createObserver(onPDUReceived=self.onConferenceCreateResponse)

        self.rdpConnect = RDPClientConnectionLayer()
        self.rdpConnect.createObserver(onPDUReceived=self.onServerData)

        self.securityLayer = None
        self.io = RDPDataLayer()
        self.fastPathLayer = None

        self.tcp.setNext(self.segmentation)
        self.segmentation.attachLayer(SegmentationPDUType.TPKT, self.tpkt)
        self.tpkt.setNext(self.x224)
        self.x224.setNext(self.mcs)
        self.mcsConnect.setNext(self.gccConnect)
        self.gccConnect.setNext(self.rdpConnect)



        record_layers = [FileLayer(fileHandle)]

        if socket is not None:
            record_layers.append(SocketLayer(socket))

        self.recorder = Recorder(record_layers)

    def getProtocol(self):
        return self.tcp

    def startConnection(self):
        """
        Start the connection sequence to the target machine.
        """
        self.log.debug("TCP connected")
        negotiation = self.server.getNegotiationPDU()
        parser = RDPNegotiationRequestParser()
        self.x224.sendConnectionRequest(parser.write(negotiation))

    def onDisconnection(self, reason):
        self.log.debug("Connection closed")
        self.server.disconnect()

    def onDisconnectRequest(self, pdu):
        self.log.debug("X224 Disconnect Request received")
        self.disconnect()

    def disconnect(self):
        self.log.debug("Disconnecting")
        self.tcp.disconnect()

    def onUnknownTPKTHeader(self, header):
        self.log.error("Closing the connection because an unknown TPKT header was received. Header: 0x%02lx" % header)
        self.disconnect()

    def onConnectionConfirm(self, pdu):
        """
        Called when the X224 layer is connected.
        """
        self.log.debug("Connection Confirm received")

        parser = RDPNegotiationResponseParser()
        response = parser.parse(pdu.payload)

        if response.tlsSelected:
            self.tcp.startTLS(ClientTLSContext())
            self.useTLS = True

        self.server.onConnectionConfirm(pdu)

    def onConnectInitial(self, gccConferenceCreateRequest, clientData):
        """
        Called when a Connect Initial PDU is received.
        :param gccConferenceCreateRequest: the conference create request.
        :param clientData: the RDPClientDataPDU.
        """
        self.log.debug("Sending Connect Initial")

        if clientData.networkData:
            self.channelDefinitions = clientData.networkData.channelDefinitions

        self.gccConnect.conferenceName = gccConferenceCreateRequest.conferenceName
        self.rdpConnect.send(clientData)

    def onConnectResponse(self, pdu):
        """
        Called when an MCS Connect Response PDU is received.
        """
        if pdu.result != 0:
            self.log.error("MCS Connection Failed")
            self.server.onConnectResponse(pdu, None)
        else:
            self.log.debug("MCS Connection Successful")
            self.mcsConnect.recv(pdu)
            self.server.onConnectResponse(pdu, self.serverData)

    def onConferenceCreateResponse(self, pdu):
        """
        Called when a GCC Conference Create Response is received.
        :param pdu: the conference response PDU
        :type pdu: GCCConferenceCreateResponsePDU
        """
        self.conferenceCreateResponse = pdu

    def onServerData(self, serverData):
        """
        Called when the server data from the GCC Conference Create Response is received.
        """
        self.serverData = serverData
        self.securitySettings.generateClientRandom()
        self.securitySettings.serverSecurityReceived(serverData.security)

        self.channelMap[self.serverData.network.mcsChannelID] = "I/O"

        for index in range(len(serverData.network.channels)):
            channelID = serverData.network.channels[index]
            self.channelMap[channelID] = self.channelDefinitions[index].name

    def onAttachUserRequest(self):
        self.user = self.router.createUser()
        self.user.addObserver(self)
        self.user.attach()

    def onAttachConfirmed(self, user):
        # MCS Attach User Confirm successful
        self.server.onAttachConfirmed(user)

    def onAttachRefused(self, user, result):
        # MCS Attach User Confirm failed
        self.server.onAttachRefused(user, result)

    def onChannelJoinRequest(self, pdu):
        self.mcs.send(pdu)

    def buildChannel(self, mcs, userID, channelID):
        channelName = self.channelMap.get(channelID, None)
        channelLog = channelName + " (%d)" % channelID if channelName else channelID
        self.log.debug("building channel {} for user {}".format(channelLog, userID))

        if channelName == "I/O":
            channel = self.buildIOChannel(mcs, userID, channelID)
        elif channelName == VirtualChannel.CLIPBOARD:
            channel = self.buildClipboardChannel(mcs, userID, channelID)
        else:
            channel = self.buildVirtualChannel(mcs, userID, channelID)

        self.server.onChannelJoinAccepted(userID, channelID)
        return channel

    def createSecurityLayer(self):
        encryptionMethod = self.serverData.security.encryptionMethod

        if self.useTLS:
            return TLSSecurityLayer()
        else:
            return RDPSecurityLayer.create(encryptionMethod, self.crypter)

    def buildVirtualChannel(self, mcs, userID, channelID):
        channel = MCSClientChannel(mcs, userID, channelID)
        securityLayer = self.createSecurityLayer()
        rawLayer = RawLayer()

        channel.setNext(securityLayer)
        securityLayer.setNext(rawLayer)

        observer = MITMVirtualChannelObserver(rawLayer)
        rawLayer.addObserver(observer)
        self.channelObservers[channelID] = observer

        return channel

    def buildClipboardChannel(self, mcs, userID, channelID):
        """
        :type mcs: MCSLayer
        :param userID: The mcs user that builds the channel
        :param channelID: The channel ID to use to communicate in that channel
        :return: MCSClientChannel that handles the Clipboard virtual channel traffic from the server to the MITM.
        """
        # Create all necessary layers
        channel = MCSClientChannel(mcs, userID, channelID)
        securityLayer = self.createSecurityLayer()
        virtualChannelLayer = VirtualChannelLayer()
        clipboardLayer = ClipboardLayer()

        # Link layers together in the good order: MCS --> Security --> VirtualChannel --> Clipboard
        channel.setNext(securityLayer)
        securityLayer.setNext(virtualChannelLayer)
        virtualChannelLayer.setNext(clipboardLayer)

        # Create and link the MITM Observer for the client side to the clipboard layer.
<<<<<<< HEAD
        self.clipboardObserver = MITMClientClipboardChannelObserver(clipboardLayer, self.recorder)
        clipboardLayer.setObserver(self.clipboardObserver)
=======
        observer = MITMClientClipboardChannelObserver(clipboardLayer,  self.recorder)
        clipboardLayer.addObserver(observer)
>>>>>>> 877df1b2

        self.channelObservers[channelID] = self.clipboardObserver

        return channel

    def buildIOChannel(self, mcs, userID, channelID):
        encryptionMethod = self.serverData.security.encryptionMethod
        self.securityLayer = self.createSecurityLayer()
        self.securityLayer.createObserver(onLicensingDataReceived=self.onLicensingDataReceived)

        slowPathObserver = MITMSlowPathObserver(self.log, self.io)
        self.io.addObserver(slowPathObserver)
        self.channelObservers[channelID] = slowPathObserver

        fastPathParser = createFastPathParser(self.useTLS, encryptionMethod, self.crypter, ParserMode.CLIENT)
        self.fastPathLayer = FastPathLayer(fastPathParser)
        self.fastPathObserver = MITMFastPathObserver(self.log, self.fastPathLayer)
        self.fastPathLayer.addObserver(self.fastPathObserver)
        self.fastPathLayer.addObserver(RecordingFastPathObserver(self.recorder, RDPPlayerMessageType.OUTPUT))

        channel = MCSClientChannel(mcs, userID, channelID)
        channel.setNext(self.securityLayer)
        self.securityLayer.setNext(self.io)

        self.segmentation.attachLayer(SegmentationPDUType.FAST_PATH, self.fastPathLayer)

        if self.useTLS:
            self.securityLayer.securityHeaderExpected = True
        elif encryptionMethod != 0:
            self.log.debug("Sending Security Exchange")
            self.io.previous.sendSecurityExchange(self.securitySettings.encryptClientRandom())

        return channel

    def onChannelJoinRefused(self, user, result, channelID):
        self.server.onChannelJoinRefused(user, result, channelID)

    def onClientInfoPDUReceived(self, pdu):
        self.log.debug("Sending Client Info")

        self.securityLayer.sendClientInfo(pdu)

    def onLicensingDataReceived(self, data):
        self.log.debug("Licensing data received")

        if self.useTLS:
            self.securityLayer.securityHeaderExpected = False

        self.server.onLicensingDataReceived(data)

    def onDisconnectProviderUltimatum(self, pdu):
        self.log.debug("Disconnect Provider Ultimatum received")
        self.server.sendDisconnectProviderUltimatum(pdu)

    def getChannelObserver(self, channelID):
        return self.channelObservers[channelID]

    def getFastPathObserver(self):
        return self.fastPathObserver<|MERGE_RESOLUTION|>--- conflicted
+++ resolved
@@ -1,11 +1,7 @@
 import logging
 
-<<<<<<< HEAD
-from rdpy.core.crypto import SecuritySettings, RC4CrypterProxy
-=======
 from rdpy.core.ssl import ClientTLSContext
 from rdpy.crypto.crypto import SecuritySettings, RC4CrypterProxy
->>>>>>> 877df1b2
 from rdpy.enum.core import ParserMode
 from rdpy.enum.rdp import RDPPlayerMessageType
 from rdpy.enum.segmentation import SegmentationPDUType
@@ -32,11 +28,7 @@
 from rdpy.parser.rdp.fastpath import createFastPathParser
 from rdpy.parser.rdp.negotiation import RDPNegotiationResponseParser, RDPNegotiationRequestParser
 from rdpy.pdu.gcc import GCCConferenceCreateResponsePDU
-<<<<<<< HEAD
-from rdpy.protocol.rdp.x224 import ClientTLSContext
-=======
 from rdpy.recording.observer import RecordingFastPathObserver
->>>>>>> 877df1b2
 from rdpy.recording.recorder import Recorder, FileLayer, SocketLayer
 
 
@@ -271,13 +263,8 @@
         virtualChannelLayer.setNext(clipboardLayer)
 
         # Create and link the MITM Observer for the client side to the clipboard layer.
-<<<<<<< HEAD
         self.clipboardObserver = MITMClientClipboardChannelObserver(clipboardLayer, self.recorder)
-        clipboardLayer.setObserver(self.clipboardObserver)
-=======
-        observer = MITMClientClipboardChannelObserver(clipboardLayer,  self.recorder)
-        clipboardLayer.addObserver(observer)
->>>>>>> 877df1b2
+        clipboardLayer.addObserver(self.clipboardObserver)
 
         self.channelObservers[channelID] = self.clipboardObserver
 
